import { Helmet } from 'react-helmet'

interface LayoutMetaTagsProps {
  siteInfo: SiteInfo;
}

export default function LayoutMetaTags({ siteInfo }: LayoutMetaTagsProps): JSX.Element {
  const isProduction = process.env.NODE_ENV === 'production'
  return (
    <Helmet>
      <title>{siteInfo.metaTitle}</title>
      <meta name="description" content={siteInfo.metaDescription} />
      <meta name="viewport" content="width=device-width, initial-scale=1, user-scalable=no" />
      <meta name="HandheldFriendly" content="True" />
      <link rel="shortcut icon" href="/favicon.ico" />
      <meta name="referrer" content="no-referrer-when-downgrade" />
      <meta name="robots" content="index, follow" />
      <html lang="en" />
      <meta name="google-site-verification" content="A3lH-k4h-4bEnJ4lt6BsPuTh5iUck5ElEV5xeyvkCxo" />
<<<<<<< HEAD
      { process.env.NODE_ENV === 'production' ? <script async src="https://pagead2.googlesyndication.com/pagead/js/adsbygoogle.js?client=ca-pub-5428678507937314" crossOrigin="anonymous" /> : null }
=======
      {isProduction && <script async src="https://pagead2.googlesyndication.com/pagead/js/adsbygoogle.js?client=ca-pub-5428678507937314" crossOrigin="anonymous" /> }
>>>>>>> 669bc1f5
    </Helmet>
  )
}<|MERGE_RESOLUTION|>--- conflicted
+++ resolved
@@ -17,11 +17,7 @@
       <meta name="robots" content="index, follow" />
       <html lang="en" />
       <meta name="google-site-verification" content="A3lH-k4h-4bEnJ4lt6BsPuTh5iUck5ElEV5xeyvkCxo" />
-<<<<<<< HEAD
-      { process.env.NODE_ENV === 'production' ? <script async src="https://pagead2.googlesyndication.com/pagead/js/adsbygoogle.js?client=ca-pub-5428678507937314" crossOrigin="anonymous" /> : null }
-=======
       {isProduction && <script async src="https://pagead2.googlesyndication.com/pagead/js/adsbygoogle.js?client=ca-pub-5428678507937314" crossOrigin="anonymous" /> }
->>>>>>> 669bc1f5
     </Helmet>
   )
 }